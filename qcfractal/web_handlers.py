"""
Web handlers for the FractalServer
"""
import json
import tornado.web


class APIHandler(tornado.web.RequestHandler):
    """
    A requests handler for API calls, build
    """

    def initialize(self, **objects):
        """
        Initializes the request to JSON, adds objects, and logging.
        """

        self.set_header("Content-Type", "application/json")
        self.objects = objects
        self.logger = objects["logger"]

        #print(self.request.headers["Content-Type"])
        self.json = json.loads(self.request.body.decode("UTF-8"))

    def authenticate(self, permission):
        """Authenticates request with a given permission setting

        Parameters
        ----------
        permission : str
            The required permission ["read", "write", "compute", "admin"]

        """
        if "Authorization" in self.request.headers:

            data = json.loads(self.request.headers["Authorization"])
            username = data["username"]
            password = data["password"]
        else:
            username = None
            password = None

        verified, msg = self.objects["storage_socket"].verify_user(username, password, permission)
        if verified is False:
            raise tornado.web.HTTPError(status_code=401, reason=msg)


class MoleculeHandler(APIHandler):
    """
    A handler to push and get molecules.
    """

    def get(self):
        """

        Experimental documentation, need to find a decent format.

        Request:
            "meta" - Overall options to the Molecule pull request
                - "index" - What kind of index used to find the data ("id", "molecule_hash", "molecular_formula")
            "data" - A dictionary of {key : index} requests

        Returns:
            "meta" - Metadata associated with the query
                - "errors" - A list of errors in (index, error_id) format.
                - "n_found" - The number of molecule found.
                - "success" - If the query was successful or not.
                - "error_description" - A string based description of the error or False
                - "missing" - A list of keys that were not found.
            "data" - A dictionary of {key : molecule JSON} results

        """
        self.authenticate("read")

        storage = self.objects["storage_socket"]

        kwargs = {}
        if "index" in self.json["meta"]:
            kwargs["index"] = self.json["meta"]["index"]

        ret = storage.get_molecules(self.json["data"], **kwargs)
        self.logger.info("GET: Molecule - {} pulls.".format(len(ret["data"])))

        self.write(ret)

    def post(self):
        """
            Experimental documentation, need to find a decent format.

        Request:
            "meta" - Overall options to the Molecule pull request
                - No current options
            "data" - A dictionary of {key : molecule JSON} requests

        Returns:
            "meta" - Metadata associated with the query
                - "errors" - A list of errors in (index, error_id) format.
                - "n_inserted" - The number of molecule inserted.
                - "success" - If the query was successful or not.
                - "error_description" - A string based description of the error or False
                - "duplicates" - A list of keys that were already inserted.
            "data" - A dictionary of {key : id} results
        """

        self.authenticate("write")

        storage = self.objects["storage_socket"]

        ret = storage.add_molecules(self.json["data"])
        self.logger.info("POST: Molecule - {} inserted.".format(ret["meta"]["n_inserted"]))
        self.write(ret)


class OptionHandler(APIHandler):
    """
    A handler to push and get molecules.
    """

    def get(self):
        self.authenticate("read")

        storage = self.objects["storage_socket"]

        ret = storage.get_options(self.json["data"])
        self.logger.info("GET: Options - {} pulls.".format(len(ret["data"])))

        self.write(ret)

    def post(self):
        self.authenticate("write")

        storage = self.objects["storage_socket"]

        ret = storage.add_options(self.json["data"])
        self.logger.info("POST: Options - {} inserted.".format(ret["meta"]["n_inserted"]))

        self.write(ret)


class CollectionHandler(APIHandler):
    """
    A handler to push and get molecules.
    """

    def get(self):
        self.authenticate("read")

        storage = self.objects["storage_socket"]

        ret = storage.get_collections(self.json["data"])
        self.logger.info("GET: Collections - {} pulls.".format(len(ret["data"])))

        self.write(ret)

    def post(self):
        self.authenticate("write")

        storage = self.objects["storage_socket"]

        overwrite = self.json["meta"].get("overwrite", False)
        ret = storage.add_collection(self.json["data"], overwrite=overwrite)
        self.logger.info("POST: Collections - {} inserted.".format(ret["meta"]["n_inserted"]))

        self.write(ret)


class ResultHandler(APIHandler):
    """
    A handler to push and get molecules.
    """

    def get(self):
        self.authenticate("read")

        storage = self.objects["storage_socket"]
        proj = self.json["meta"].get("projection", None)

        ret = storage.get_results(self.json["data"], projection=proj)
        self.logger.info("GET: Results - {} pulls.".format(len(ret["data"])))

        self.write(ret)

    def post(self):
        self.authenticate("write")

        storage = self.objects["storage_socket"]

        ret = storage.add_results(self.json["data"])
        self.logger.info("POST: Results - {} inserted.".format(ret["meta"]["n_inserted"]))

        self.write(ret)


class ProcedureHandler(APIHandler):
    """
    A handler to push and get molecules.
    """

    def get(self):
        self.authenticate("read")

        storage = self.objects["storage_socket"]

<<<<<<< HEAD
        ret = storage.get_services(self.json["data"], by_id=True)
        self.logger.info("GET: Services - {} pulls.".format(len(ret["data"])))
=======
        ret = db.get_procedures(self.json["data"], by_id=self.json.get("by_idx", False))
        self.logger.info("GET: Procedures - {} pulls.".format(len(ret["data"])))
>>>>>>> f33cf068

        self.write(ret)

    # def post(self):

    #     db = self.objects["db_socket"]

    #     ret = db.add_results(self.json["data"])
    #     self.logger.info("POST: Results - {} inserted.".format(ret["meta"]["n_inserted"]))

    #     self.write(ret)

    # def _check_auth(objects, header):
    #     auth = False
    #     try:
    #         objects["mongod_socket"].client.database_names()
    #         username = "default"
    #         auth = True
    #     except pymongo.errors.OperationFailure:

    #         # The authenticate method should match a username and password
    #         # to a username and password hash in the database users table.
    #         db = self.objects["mongod_socket"][header["project"]]
    #         try:
    #             auth = db.authenticate(header["username"], header["password"])
    #         except pymongo.errors.OperationFailure:
    #             auth = False

    #     if auth is not True:
    #         raise KeyError("Could not authenticate user.")

    # class Information(tornado.web.RequestHandler):
    #     """
    #     Obtains generic information about the Application Objects
    #     """

    #     def initialize(self, **objects):
    #         self.objects = objects

    #         if "logger" in list(self.objects):
    #             self.logger = self.objects["logger"]
    #         else:
    #             self.logger = logging.getLogger('Information')
    #         self.logger.info("INFO: %s" % self.request.method)

    #     def get(self):
    #         _check_auth(self.objects, self.request.headers)

    #         queue = self.objects["queue_socket"]
    #         mongod = self.objects["mongod_socket"]

    #         ret = {}
    #         ret["mongo_data"] = (mongod.url, mongod.port)
    #         ret["dask_data"] = str(queue.host) + ":" + str(queue.port)
    #         self.write(json.dumps(ret))<|MERGE_RESOLUTION|>--- conflicted
+++ resolved
@@ -201,13 +201,8 @@
 
         storage = self.objects["storage_socket"]
 
-<<<<<<< HEAD
-        ret = storage.get_services(self.json["data"], by_id=True)
-        self.logger.info("GET: Services - {} pulls.".format(len(ret["data"])))
-=======
-        ret = db.get_procedures(self.json["data"], by_id=self.json.get("by_idx", False))
+        ret = storage.get_procedures(self.json["data"], by_id=self.json.get("by_idx", False))
         self.logger.info("GET: Procedures - {} pulls.".format(len(ret["data"])))
->>>>>>> f33cf068
 
         self.write(ret)
 
