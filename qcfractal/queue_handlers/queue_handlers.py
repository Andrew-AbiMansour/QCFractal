"""
Queue backend abstraction manager.
"""

import logging
import traceback
import collections

from ..web_handlers import APIHandler
from .. import procedures
from .. import services


class QueueNanny:
    """
    This object maintains a computational queue and watches for finished jobs for different
    queue backends. Finished jobs are added to the database and removed from the queue.

    Attributes
    ----------
    storage_socket : StorageSocket
        A socket for the backend storage platform
    queue_adapter : QueueAdapter
        The DBAdapter class for queue abstraction
    errors : dict
        A dictionary of current errors
    logger : logging.logger. Optional, Default: None
        A logger for the QueueNanny
    """

    def __init__(self, queue_adapter, storage_socket, logger=None, max_tasks=1000):
        """Summary

        Parameters
        ----------
        queue_adapter : QueueAdapter
            The DBAdapter class for queue abstraction
        storage_socket : DBSocket
            A socket for the backend database
        logger : logging.Logger, Optional. Default: None
            A logger for the QueueNanny
        """
        self.queue_adapter = queue_adapter
        self.storage_socket = storage_socket
        self.errors = {}
        self.services = set()
        self.max_tasks = max_tasks

        if logger:
            self.logger = logger
        else:
            self.logger = logging.getLogger('QueueNanny')

    def submit_tasks(self, tasks):
        """Submits tasks to the queue for the Nanny to manage and watch for completion

        Parameters
        ----------
        tasks : dict
            A dictionary of key : JSON job representations

        Returns
        -------
        ret : str
            A list of jobs added to the queue
        """
        tmp = self.storage_socket.queue_submit(tasks)
        self.update()
        self.logger.info("Queue: Added {} tasks.".format(len(tmp)))
        return tmp
        # return self.queue_adapter.submit_tasks(tasks)

    def submit_services(self, tasks):
        """Submits tasks to the queue for the Nanny to manage and watch for completion

        Parameters
        ----------
        tasks : dict
            A dictionary of key : JSON job representations

        Returns
        -------
        ret : str
            A list of jobs added to the queue
        """

        new_tasks = []
        for task in tasks:
            new_tasks.append(task.get_json())

        task_ids = self.storage_socket.add_services(new_tasks)["data"]
        task_ids = [x[1] for x in task_ids]

        self.services |= set(task_ids)

        self.logger.info("Queue: Added {} services.\n".format(len(new_tasks)))
        self.update()

        return task_ids

    def update(self):
        """Examines the queue for completed jobs and adds successful completions to the database
        while unsuccessful are logged for future inspection

        """

        # Pivot data so that we group all results in categories
        new_results = collections.defaultdict(dict)

        for key, (result, parser, hooks) in self.queue_adapter.aquire_complete().items():
            try:
                if not result["success"]:
                    if "error" in result:
                        error = result["error"]
                    else:
                        error = "No error supplied"

                    raise self.logger.info("Computation key did not complete successfully:\n\t{}\n"
                                           "Because: {}".format(str(key), error))
                # res = self.db_socket.del_page_by_data(tmp_data)

                self.logger.info("update: {}".format(key))
                new_results[parser][key] = (result, hooks)
            except Exception as e:
                msg = "".join(traceback.format_tb(e.__traceback__))
                msg += str(type(e).__name__) + ":" + str(e)
                self.errors[key] = msg
                self.logger.info("update: ERROR\n{}".format(msg))

        # Run output parsers
        hooks = []
        for k, v in new_results.items():
            ret, h = procedures.get_procedure_output_parser(k)(self.storage_socket, v)
            hooks.extend(h)

        self.storage_socket.handle_hooks(hooks)

        # Get new jobs
        open_slots = max(0, self.max_tasks - self.queue_adapter.task_count())
        if open_slots == 0:
            return

        # Submit new jobs
        new_jobs = self.storage_socket.queue_get_next(n=open_slots)
        self.queue_adapter.submit_tasks(new_jobs)

    def update_services(self):
        """Runs through all active services and examines their current status.
        """

<<<<<<< HEAD
        for data in self.storage_socket.get_services(list(self.services), by_id=True)["data"]:
            obj = services.build(data["service"], self.storage_socket, self, data)
=======
        new_procedures = []
        complete_ids = []
        for data in self.db_socket.get_services(list(self.services), by_id=True)["data"]:
            obj = services.build(data["service"], self.db_socket, self, data)
>>>>>>> f33cf068

            finished = obj.iterate()
            self.storage_socket.update_services([(data["id"], obj.get_json())])
            # print(obj.get_json())

            if finished is not False:
                # Decrement service lookup
                self.services -= {
                    data["id"],
                }

                # Add results to procedures, remove complete_ids
                new_procedures.append(finished)
                complete_ids.append(data["id"])


        self.db_socket.add_procedures(new_procedures)
        self.db_socket.del_services(complete_ids)

    def await_results(self):
        """A synchronous method for testing or small launches
        that awaits job completion before adding all queued results
        to the database and returning.

        Returns
        -------
        TYPE
            Description
        """
        self.queue_adapter.await_results()
        self.update()
        return True

    def await_services(self, max_iter=10):
        """A synchronous method for testing or small launches
        that awaits all service completion before adding all service results
        to the database and returning.

        Returns
        -------
        TYPE
            Description
        """

        for x in range(max_iter):
            self.logger.info("\nAwait services {0:d} : {1:s}\n".format(x + 1, str(self.services)))
            self.update_services()
            self.await_results()
            if len(self.services) == 0:
                break

        return True

    def list_current_tasks(self):
        """Provides a list of tasks currently in the queue along
        with the associated keys

        Returns
        -------
        ret : list of tuples
            All jobs currently still in the database
        """
        return self.queue_adapter.list_tasks()


class QueueScheduler(APIHandler):
    """
    Takes in a data packet the contains the molecule_hash, modelchem and options objects.
    """

    def post(self):
        """Summary
        """
        self.authenticate("compute")

        # Grab objects
        storage = self.objects["storage_socket"]
        queue_nanny = self.objects["queue_nanny"]

        # Format tasks
        full_tasks, errors = procedures.get_procedure_input_parser(self.json["meta"]["procedure"])(storage, self.json)

        # Add tasks to Nanny
        ret = queue_nanny.submit_tasks(full_tasks)
        ret["meta"]["errors"].extend(errors)

        self.write(ret)

    # def get(self):

    #     # _check_auth(self.objects, self.request.headers)

    #     self.objects["db_socket"].set_project(header["project"])
    #     queue_nanny = self.objects["queue_nanny"]
    #     ret = {}
    #     ret["queue"] = list(queue_nanny.queue)
    #     ret["error"] = queue_nanny.errors
    #     self.write(ret)


class ServiceScheduler(APIHandler):
    """
    Takes in a data packet the contains the molecule_hash, modelchem and options objects.
    """

    def post(self):
        """Summary
        """
        self.authenticate("compute")

        # Grab objects
        storage = self.objects["storage_socket"]
        queue_nanny = self.objects["queue_nanny"]

        # Build return metadata
        meta = {"errors": [], "n_inserted": 0, "success": False, "duplicates": [], "error_description": False}

        ordered_mol_dict = {x: mol for x, mol in enumerate(self.json["data"])}
        mol_query = storage.mixed_molecule_get(ordered_mol_dict)

        new_services = []
        for idx, mol in mol_query["data"].items():
            tmp = services.initializer(self.json["meta"]["service"], storage, queue_nanny, self.json["meta"], mol)
            new_services.append(tmp)

        # Add tasks to Nanny
        submitted = queue_nanny.submit_services(new_services)

        # Return anything of interest
        meta["success"] = True
        meta["n_inserted"] = len(submitted)
        meta["errors"] = []  # TODO
        ret = {"meta": meta, "data": submitted}

        self.write(ret)


def build_queue(queue_socket, db_socket, logger=None, **kwargs):
    """Constructs a queue and nanny based off the incoming queue socket type.

    Parameters
    ----------
    queue_socket : object ("distributed.Client", "fireworks.LaunchPad")
        A object wrapper for different queue types
    db_socket : DBSocket
        A socket to the underlying database
    logger : logging.Logger, Optional. Default: None
        Logger to report to
    **kwargs
        Additional kwargs for the QueueNanny

    Returns
    -------
    ret : (Nanny, Scheduler)
        Returns a valid Nanny and Scheduler for the selected computational queue

    """

    queue_type = type(queue_socket).__module__ + "." + type(queue_socket).__name__

    if queue_type == "distributed.client.Client":
        try:
            import dask.distributed
        except ImportError:
            raise ImportError(
                "Dask.distributed not installed, please install dask.distributed for the dask queue client.")

        from . import dask_handler

        adapter = dask_handler.DaskAdapter(queue_socket)

    elif queue_type == "fireworks.core.launchpad.LaunchPad":
        try:
            import fireworks
        except ImportError:
            raise ImportError("Fireworks not installed, please install fireworks for the fireworks queue client.")

        from . import fireworks_handler

        adapter = fireworks_handler.FireworksAdapter(queue_socket)

    else:
        raise KeyError("Queue type '{}' not understood".format(queue_type))

    nanny = QueueNanny(adapter, db_socket, logger=logger, **kwargs)
    queue = QueueScheduler
    service = ServiceScheduler

    return nanny, queue, service<|MERGE_RESOLUTION|>--- conflicted
+++ resolved
@@ -148,15 +148,10 @@
         """Runs through all active services and examines their current status.
         """
 
-<<<<<<< HEAD
+        new_procedures = []
+        complete_ids = []
         for data in self.storage_socket.get_services(list(self.services), by_id=True)["data"]:
             obj = services.build(data["service"], self.storage_socket, self, data)
-=======
-        new_procedures = []
-        complete_ids = []
-        for data in self.db_socket.get_services(list(self.services), by_id=True)["data"]:
-            obj = services.build(data["service"], self.db_socket, self, data)
->>>>>>> f33cf068
 
             finished = obj.iterate()
             self.storage_socket.update_services([(data["id"], obj.get_json())])
@@ -173,8 +168,8 @@
                 complete_ids.append(data["id"])
 
 
-        self.db_socket.add_procedures(new_procedures)
-        self.db_socket.del_services(complete_ids)
+        self.storage_socket.add_procedures(new_procedures)
+        self.storage_socket.del_services(complete_ids)
 
     def await_results(self):
         """A synchronous method for testing or small launches
