--- conflicted
+++ resolved
@@ -1,22 +1,16 @@
+from qcelemental.util import msgpackext_dumps, msgpackext_loads
 from sqlalchemy import and_, inspect
 from sqlalchemy.dialects.postgresql import BYTEA
+from sqlalchemy.ext.associationproxy import ASSOCIATION_PROXY
 from sqlalchemy.ext.declarative import as_declarative
 from sqlalchemy.ext.hybrid import HYBRID_PROPERTY
 from sqlalchemy.orm import object_session
 from sqlalchemy.types import TypeDecorator
-from sqlalchemy.ext.associationproxy import ASSOCIATION_PROXY
-
-from qcelemental.util import msgpackext_dumps, msgpackext_loads
 
 # from sqlalchemy.ext.orderinglist import ordering_list
 # from sqlalchemy.ext.associationproxy import association_proxy
 # from sqlalchemy.dialects.postgresql import aggregate_order_by
 
-<<<<<<< HEAD
-# Base = declarative_base()
-
-=======
->>>>>>> d6a5e15b
 
 class MsgpackExt(TypeDecorator):
     '''Converts JSON-like data to msgpack with full NumPy Array support.'''
@@ -34,8 +28,7 @@
 class Base:
     """Base declarative class of all ORM models"""
 
-    db_related_fields = ['result_type', 'base_result_id', '_trajectory',
-                         'collection_type', 'lname']
+    db_related_fields = ['result_type', 'base_result_id', '_trajectory', 'collection_type', 'lname']
 
     def to_dict(self, exclude=None):
 
@@ -44,10 +37,7 @@
         if exclude:
             tobe_deleted_keys.extend(exclude)
 
-        dict_obj = [x for x in self._all_col_names()
-                        if x not in self.db_related_fields
-                        and x not in tobe_deleted_keys
-        ]
+        dict_obj = [x for x in self._all_col_names() if x not in self.db_related_fields and x not in tobe_deleted_keys]
 
         # Add the attributes to the final results
         ret = {k: getattr(self, k) for k in dict_obj}
