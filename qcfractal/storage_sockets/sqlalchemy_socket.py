--- conflicted
+++ resolved
@@ -6,12 +6,7 @@
     from sqlalchemy import create_engine, or_, case, func
     from sqlalchemy.exc import IntegrityError
     from sqlalchemy.orm import sessionmaker, with_polymorphic
-<<<<<<< HEAD
-    from sqlalchemy.sql.expression import desc, func
-    # from sqlalchemy.dialects import postgresql
-=======
-    from sqlalchemy.sql.expression import func
->>>>>>> e54dc076
+    from sqlalchemy.sql.expression import desc
 except ImportError:
     raise ImportError("SQLAlchemy_socket requires sqlalchemy, please install this python "
                       "module or try a different db_socket.")
@@ -130,7 +125,6 @@
     """
         SQLAlcehmy QCDB wrapper class.
     """
-
     def __init__(self,
                  uri: str,
                  project: str = "molssidb",
@@ -1105,7 +1099,6 @@
         -------
 
         """
-
     def get_results(self,
                     id: Union[str, List] = None,
                     program: str = None,
@@ -2171,12 +2164,10 @@
         if modified_after:
             query.append(QueueManagerORM.modified_on >= modified_after)
 
-<<<<<<< HEAD
         data, meta['n_found'] = self.get_query_projection(QueueManagerORM, query, None, limit, skip)
         meta["success"] = True
 
         return {"data": data, "meta": meta}
-
 
     def get_manager_logs(self, manager_ids: Union[List[str], str], timestamp_after=None, limit=None, skip=0):
         meta = get_metadata_template()
@@ -2186,9 +2177,6 @@
             query.append(QueueManagerLogORM.timestamp >= timestamp_after)
 
         data, meta['n_found'] = self.get_query_projection(QueueManagerLogORM, query, None, limit, skip, exclude=['id'])
-=======
-        data, meta['n_found'] = self.get_query_projection(QueueManagerORM, query, None, limit, skip, exclude=['id'])
->>>>>>> e54dc076
         meta["success"] = True
 
         return {"data": data, "meta": meta}
@@ -2552,8 +2540,7 @@
 
         # This isn't complete, but contains the biggest tables
         tables = [
-            AccessLogORM, BaseResultORM, CollectionORM, KVStoreORM, MoleculeORM, TaskQueueORM,
-            WavefunctionStoreORM
+            AccessLogORM, BaseResultORM, CollectionORM, KVStoreORM, MoleculeORM, TaskQueueORM, WavefunctionStoreORM
         ]
 
         # Calculate table info
