--- conflicted
+++ resolved
@@ -5,14 +5,8 @@
 try:
     from sqlalchemy import create_engine, or_, case, func
     from sqlalchemy.exc import IntegrityError
-<<<<<<< HEAD
-    from sqlalchemy.orm import sessionmaker, with_polymorphic, defer
+    from sqlalchemy.orm import sessionmaker, with_polymorphic
     from sqlalchemy.sql.expression import func
-=======
-    from sqlalchemy.orm import sessionmaker, with_polymorphic
-    from sqlalchemy.sql import label
-    # from sqlalchemy.dialects import postgresql
->>>>>>> d6a5e15b
 except ImportError:
     raise ImportError("SQLAlchemy_socket requires sqlalchemy, please install this python "
                       "module or try a different db_socket.")
@@ -26,6 +20,7 @@
 from typing import Any, Dict, List, Optional, Tuple, Union
 
 import bcrypt
+
 # pydantic classes
 from qcfractal.interface.models import (GridOptimizationRecord, KeywordSet, Molecule, ObjectId, OptimizationRecord,
                                         ResultRecord, TaskRecord, TaskStatusEnum, TorsionDriveRecord, prepare_basis)
@@ -292,13 +287,8 @@
 
         if projection and exclude:
             raise AttributeError(f'Either projection (include) or exclude can be '
-<<<<<<< HEAD
                                  f'used, not both at the same query. '
                                  f'Given projection: {projection}, exclude: {exclude}')
-=======
-                                 'used, not both at the same query. '
-                                 'Given projection: {projection}, exclude: {exclude}')
->>>>>>> d6a5e15b
 
         prop, hybrids, relationships = className._get_col_types()
 
@@ -327,12 +317,9 @@
             else:
                 raise AttributeError(f'Atrribute {key} is not found in class {className}.')
 
-<<<<<<< HEAD
-=======
         for key in join_attrs:
             _projection.remove(key)
 
->>>>>>> d6a5e15b
         with self.session_scope() as session:
             if _projection:
 
@@ -2139,7 +2126,13 @@
 
         return num_updated == 1
 
-    def get_managers(self, name: str = None, status: str = None, modified_before=None, modified_after=None, limit=None, skip=0):
+    def get_managers(self,
+                     name: str = None,
+                     status: str = None,
+                     modified_before=None,
+                     modified_after=None,
+                     limit=None,
+                     skip=0):
 
         meta = get_metadata_template()
         query = format_query(QueueManagerORM, name=name, status=status)
@@ -2149,7 +2142,6 @@
 
         if modified_after:
             query.append(QueueManagerORM.modified_on >= modified_after)
-
 
         data, meta['n_found'] = self.get_query_projection(QueueManagerORM, query, None, limit, skip, exclude=['id'])
         meta["success"] = True
