"""
Contains testing infrastructure for QCFractal.
"""

import os
import pkgutil
import shutil
import signal
import socket
import subprocess
import sys
import threading
import time
from collections import Mapping
from contextlib import contextmanager

import numpy as np
import pandas as pd
import pytest
import requests
from tornado.ioloop import IOLoop

import qcengine as qcng
from qcelemental.models import Molecule

from .interface import FractalClient
from .postgres_harness import PostgresHarness, TemporaryPostgres
from .queue import build_queue_adapter
from .server import FractalServer
from .snowflake import FractalSnowflake
from .storage_sockets import storage_socket_factory

### Addon testing capabilities


def pytest_addoption(parser):
    """
    Additional PyTest CLI flags to add

    See `pytest_collection_modifyitems` for handling and `pytest_configure` for adding known in-line marks.
    """
    parser.addoption("--runslow", action="store_true", default=False, help="run slow tests")
    parser.addoption("--runexamples", action="store_true", default=False, help="run example tests")


def pytest_collection_modifyitems(config, items):
    """
    Handle test triggers based on the CLI flags

    Use decorators:
    @pytest.mark.slow
    @pyrest.mark.example
    """
    runslow = config.getoption("--runslow")
    runexamples = config.getoption("--runexamples")
    skip_slow = pytest.mark.skip(reason="need --runslow option to run")
    skip_example = pytest.mark.skip(reason="need --runexamples option to run")
    for item in items:
        if "slow" in item.keywords and not runslow:
            item.add_marker(skip_slow)
        if "example" in item.keywords and not runexamples:
            item.add_marker(skip_example)


def pytest_configure(config):
    import sys
    sys._called_from_test = True
    config.addinivalue_line("markers", "example: Mark a given test as an example which can be run")
    config.addinivalue_line(
        "markers", "slow: Mark a given test as slower than most other tests, needing a special "
        "flag to run.")


def pytest_unconfigure(config):
    import sys
    del sys._called_from_test


def _plugin_import(plug):
    plug_spec = pkgutil.find_loader(plug)
    if plug_spec is None:
        return False
    else:
        return True


_import_message = "Not detecting module {}. Install package if necessary and add to envvar PYTHONPATH"

_adapter_testing = ["pool", "dask", "fireworks", "parsl"]

# Figure out what is imported
_programs = {
    "fireworks": _plugin_import("fireworks"),
    "rdkit": _plugin_import("rdkit"),
    "psi4": _plugin_import("psi4"),
    "parsl": _plugin_import("parsl"),
    "dask": _plugin_import("dask"),
    "dask_jobqueue": _plugin_import("dask_jobqueue"),
    "geometric": _plugin_import("geometric"),
    "torsiondrive": _plugin_import("torsiondrive"),
    "torchani": _plugin_import("torchani"),
}
if _programs["dask"]:
    _programs["dask.distributed"] = _plugin_import("dask.distributed")
else:
    _programs["dask.distributed"] = False

_programs["dftd3"] = "dftd3" in qcng.list_available_programs()


def has_module(name):
    return _programs[name]


def check_has_module(program):
    import_message = "Not detecting module {}. Install package if necessary to enable tests."
    if has_module(program) is False:
        pytest.skip(import_message.format(program))


def _build_pytest_skip(program):
    import_message = "Not detecting module {}. Install package if necessary to enable tests."
    return pytest.mark.skipif(has_module(program) is False, reason=import_message.format(program))


# Add a number of module testing options
using_dask = _build_pytest_skip('dask.distributed')
using_dask_jobqueue = _build_pytest_skip('dask_jobqueue')
using_dftd3 = _build_pytest_skip('dftd3')
using_fireworks = _build_pytest_skip('fireworks')
using_geometric = _build_pytest_skip('geometric')
using_parsl = _build_pytest_skip('parsl')
using_psi4 = _build_pytest_skip('psi4')
using_rdkit = _build_pytest_skip('rdkit')
using_torsiondrive = _build_pytest_skip('torsiondrive')
using_unix = pytest.mark.skipif(os.name.lower() != 'posix',
                                reason='Not on Unix operating system, '
                                'assuming Bash is not present')

### Generic helpers


def recursive_dict_merge(base_dict, dict_to_merge_in):
    """Recursive merge for more complex than a simple top-level merge {**x, **y} which does not handle nested dict."""
    for k, v in dict_to_merge_in.items():
        if k in base_dict and isinstance(base_dict[k], dict) and isinstance(dict_to_merge_in[k], Mapping):
            recursive_dict_merge(base_dict[k], dict_to_merge_in[k])
        else:
            base_dict[k] = dict_to_merge_in[k]


def find_open_port():
    """
    Use socket's built in ability to find an open port.
    """
    sock = socket.socket()
    sock.bind(('', 0))

    host, port = sock.getsockname()

    return port


@contextmanager
def preserve_cwd():
    """Always returns to CWD on exit
    """
    cwd = os.getcwd()
    try:
        yield cwd
    finally:
        os.chdir(cwd)


def await_true(wait_time, func, *args, **kwargs):

    wait_period = kwargs.pop("period", 4)
    periods = max(int(wait_time / wait_period), 1)
    for period in range(periods):
        ret = func(*args, **kwargs)
        if ret:
            return True
        time.sleep(wait_period)

    return False


### Background thread loops


@contextmanager
def pristine_loop():
    """
    Builds a clean IOLoop for using as a background request.
    Courtesy of Dask Distributed
    """
    IOLoop.clear_instance()
    IOLoop.clear_current()
    loop = IOLoop()
    loop.make_current()
    assert IOLoop.current() is loop

    try:
        yield loop
    finally:
        try:
            loop.close(all_fds=True)
        except (ValueError, KeyError, RuntimeError):
            pass
        IOLoop.clear_instance()
        IOLoop.clear_current()


@contextmanager
def loop_in_thread():
    with pristine_loop() as loop:
        # Add the IOloop to a thread daemon
        thread = threading.Thread(target=loop.start, name="test IOLoop")
        thread.daemon = True
        thread.start()
        loop_started = threading.Event()
        loop.add_callback(loop_started.set)
        loop_started.wait()

        try:
            yield loop
        finally:
            try:
                loop.add_callback(loop.stop)
                thread.join(timeout=5)
            except:
                pass


def terminate_process(proc):
    if proc.poll() is None:

        # Sigint (keyboard interupt)
        if sys.platform.startswith('win'):
            proc.send_signal(signal.CTRL_BREAK_EVENT)
        else:
            proc.send_signal(signal.SIGINT)

        try:
            start = time.time()
            while (proc.poll() is None) and (time.time() < (start + 15)):
                time.sleep(0.02)
        # Flat kill
        finally:
            proc.kill()


@contextmanager
def popen(args, **kwargs):
    """
    Opens a background task.

    Code and idea from dask.distributed's testing suite
    https://github.com/dask/distributed
    """
    args = list(args)

    # Bin prefix
    if sys.platform.startswith('win'):
        bin_prefix = os.path.join(sys.prefix, 'Scripts')
    else:
        bin_prefix = os.path.join(sys.prefix, 'bin')

    # Do we prefix with Python?
    if kwargs.pop("append_prefix", True):
        args[0] = os.path.join(bin_prefix, args[0])

    # Add coverage testing
    if kwargs.pop("coverage", False):
        coverage_dir = os.path.join(bin_prefix, "coverage")
        if not os.path.exists(coverage_dir):
            print("Could not find Python coverage, skipping cov.")

        else:
            src_dir = os.path.dirname(os.path.abspath(__file__))
            coverage_flags = [coverage_dir, "run", "--append", "--source=" + src_dir]

            # If python script, skip the python bin
            if args[0].endswith("python"):
                args.pop(0)
            args = coverage_flags + args

    # Do we optionally dumpstdout?
    dump_stdout = kwargs.pop("dump_stdout", False)

    if sys.platform.startswith('win'):
        # Allow using CTRL_C_EVENT / CTRL_BREAK_EVENT
        kwargs['creationflags'] = subprocess.CREATE_NEW_PROCESS_GROUP

    kwargs['stdout'] = subprocess.PIPE
    kwargs['stderr'] = subprocess.PIPE
    proc = subprocess.Popen(args, **kwargs)
    try:
        yield proc
    except Exception:
        dump_stdout = True
        raise

    finally:
        try:
            terminate_process(proc)
        finally:
            output, error = proc.communicate()
            if dump_stdout:
                print('\n' + '-' * 30)
                print("\n|| Process command: {}".format(" ".join(args)))
                print('\n|| Process stderr: \n{}'.format(error.decode()))
                print('-' * 30)
                print('\n|| Process stdout: \n{}'.format(output.decode()))
                print('-' * 30)


def run_process(args, **kwargs):
    """
    Runs a process in the background until complete.

    Returns True if exit code zero.
    """

    timeout = kwargs.pop("timeout", 30)
    terminate_after = kwargs.pop("interupt_after", None)
    with popen(args, **kwargs) as proc:
        if terminate_after is None:
            proc.wait(timeout=timeout)
        else:
            time.sleep(terminate_after)
            terminate_process(proc)

        retcode = proc.poll()

    return retcode == 0


### Server testing mechanics


@pytest.fixture(scope="session")
def postgres_server():

    if shutil.which("psql") is None:
        pytest.skip("Postgres is not installed on this server and no active postgres could be found.")

    storage = None
    psql = PostgresHarness({"database": {"port": 5432}})
    # psql = PostgresHarness({"database": {"port": 5432, "username": 'qcarchive', "password": 'mypass'}})
    if not psql.is_alive():
        print()
        print(
            f"Could not connect to a Postgres server at {psql.config.database_uri()}, this will increase time per test session by ~3 seconds."
        )
        print()
        storage = TemporaryPostgres()
        psql = storage.psql
        print('Using Database: ', psql.config.database_uri())

    yield psql

    if storage:
        storage.stop()


def reset_server_database(server):
    """Resets the server database for testing.
    """
    if "QCFRACTAL_RESET_TESTING_DB" in os.environ:
        server.storage._clear_db(server.storage._project_name)

    server.storage._delete_DB_data(server.storage._project_name)

    # Force a heartbeat after database clean if a manager is present.
    if server.queue_socket:
        server.await_results()


@pytest.fixture(scope="module")
def test_server(request, postgres_server):
    """
    Builds a server instance with the event loop running in a thread.
    """

    # Storage name
    storage_name = "test_qcfractal_server"
    postgres_server.create_database(storage_name)

    with FractalSnowflake(max_workers=0,
                          storage_project_name="test_qcfractal_server",
                          storage_uri=postgres_server.database_uri(),
                          start_server=False,
                          reset_database=True) as server:

        # Clean and re-init the database
        yield server


def build_adapter_clients(mtype, storage_name="test_qcfractal_compute_server"):

    # Basic boot and loop information
    if mtype == "pool":
        from concurrent.futures import ProcessPoolExecutor

        adapter_client = ProcessPoolExecutor(max_workers=2)

    elif mtype == "dask":
        dd = pytest.importorskip("dask.distributed")
        adapter_client = dd.Client(n_workers=2, threads_per_worker=1, resources={"process": 1})

        # Not super happy about this line, but shuts up dangling reference errors
        adapter_client._should_close_loop = False

    elif mtype == "fireworks":
        fireworks = pytest.importorskip("fireworks")

        fireworks_name = storage_name + "_fireworks_queue"
        adapter_client = fireworks.LaunchPad(name=fireworks_name, logdir="/tmp/", strm_lvl="CRITICAL")

    elif mtype == "parsl":
        parsl = pytest.importorskip("parsl")

        # Must only be a single thread as we run thread unsafe applications.
        adapter_client = parsl.config.Config(executors=[parsl.executors.threads.ThreadPoolExecutor(max_threads=1)])

    else:
        raise TypeError("fractal_compute_server: internal parametrize error")

    return adapter_client


@pytest.fixture(scope="module", params=_adapter_testing)
def adapter_client_fixture(request):
    adapter_client = build_adapter_clients(request.param)
    yield adapter_client

    # Do a final close with existing tech
    build_queue_adapter(adapter_client).close()


@pytest.fixture(scope="module", params=_adapter_testing)
def managed_compute_server(request, postgres_server):
    """
    A FractalServer with compute associated parametrize for all managers.
    """

    storage_name = "test_qcfractal_compute_server"
    postgres_server.create_database(storage_name)

    adapter_client = build_adapter_clients(request.param, storage_name=storage_name)

    # Build a server with the thread in a outer context loop
    # Not all adapters play well with internal loops
    with loop_in_thread() as loop:
        server = FractalServer(port=find_open_port(),
                               storage_project_name=storage_name,
                               storage_uri=postgres_server.database_uri(),
                               loop=loop,
                               queue_socket=adapter_client,
                               ssl_options=False)

        # Clean and re-init the database
        reset_server_database(server)

        # Build Client and Manager
        from qcfractal.interface import FractalClient
        client = FractalClient(server)

        from qcfractal.queue import QueueManager
        manager = QueueManager(client, adapter_client)

        yield client, server, manager

        # Close down and clean the adapter
        manager.close_adapter()
        manager.stop()


@pytest.fixture(scope="module")
def fractal_compute_server(postgres_server):
    """
    A FractalServer with a local Pool manager.
    """

    # Storage name
    storage_name = "test_qcfractal_compute_snowflake"
    postgres_server.create_database(storage_name)

    with FractalSnowflake(max_workers=2,
                          storage_project_name=storage_name,
                          storage_uri=postgres_server.database_uri(),
                          reset_database=True,
                          start_server=False) as server:
        reset_server_database(server)
        yield server


def build_socket_fixture(stype, server=None):
    print("")

    # Check mongo
    storage_name = "test_qcfractal_storage" + stype

    # IP/port/drop table is specific to build
    if stype == 'sqlalchemy':

        server.create_database(storage_name)
        storage = storage_socket_factory(server.database_uri(), storage_name, db_type=stype, sql_echo=False)

        # Clean and re-init the database
        storage._clear_db(storage_name)
    else:
        raise KeyError("Storage type {} not understood".format(stype))

    yield storage

    if stype == "sqlalchemy":
        # todo: drop db
        # storage._clear_db(storage_name)
        pass
    else:
        raise KeyError("Storage type {} not understood".format(stype))


@pytest.fixture(scope="module", params=["sqlalchemy"])
def socket_fixture(request):

    yield from build_socket_fixture(request.param)


@pytest.fixture(scope="module")
def sqlalchemy_socket_fixture(request, postgres_server):

    yield from build_socket_fixture("sqlalchemy", postgres_server)


def live_fractal_or_skip():
    """
    Ensure Fractal live connection can be made
    First looks for a local staging server, then tries QCArchive.
    """
    try:
        return FractalClient('localhost:7777', verify=False)
    except (requests.exceptions.ConnectionError, ConnectionRefusedError):
        print("Failed to connect to localhost")
        try:
            return pytest.xfail("Until QCA is migrated to v0.12.0")
            requests.get('https://api.qcarchive.molssi.org:443', json={}, timeout=5)
            return FractalClient()
        except (requests.exceptions.ConnectionError, ConnectionRefusedError):
<<<<<<< HEAD
            return pytest.skip("Could not make a connection to central Fractal server")


def df_equals(df1, df2, sort=False):
    """ checks equality even when columns contain numpy arrays, which .equals and == struggle with """
    if sort:
        if isinstance(df1, pd.DataFrame):
            df1 = df1.reindex(sorted(df1.columns), axis=1)
        elif isinstance(df1, pd.Series):
            df1 = df1.sort_index()
        if isinstance(df2, pd.DataFrame):
            df2 = df2.reindex(sorted(df2.columns), axis=1)
        elif isinstance(df2, pd.Series):
            df2 = df2.sort_index()

    def element_equal(e1, e2):
        if isinstance(e1, np.ndarray):
            if not np.array_equal(e1, e2):
                return False
        elif isinstance(e1, Molecule):
            if not e1.get_hash() == e2.get_hash():
                return False
        # Because nan != nan
        elif isinstance(e1, float) and np.isnan(e1):
            if not np.isnan(e2):
                return False
        else:
            if not e1 == e2:
                return False
        return True

    if isinstance(df1, pd.Series):
        if not isinstance(df2, pd.Series):
            return False
        if len(df1) != len(df2):
            return False
        for i in range(len(df1)):
            if not element_equal(df1[i], df2[i]):
                return False
        return True

    for column in df1.columns:
        if column.startswith("_"):
            df1.drop(column, axis=1, inplace=True)
    for column in df2.columns:
        if column.startswith("_"):
            df2.drop(column, axis=1, inplace=True)
    if not all(df1.columns == df2.columns):
        return False
    if not all(df1.index.values == df2.index.values):
        return False
    for i in range(df1.shape[0]):
        for j in range(df1.shape[1]):
            if not element_equal(df1.iloc[i, j], df2.iloc[i, j]):
                return False

    return True
=======
            return pytest.skip("Could not make a connection to central Fractal server")
>>>>>>> d6a5e15b
<|MERGE_RESOLUTION|>--- conflicted
+++ resolved
@@ -17,11 +17,10 @@
 import numpy as np
 import pandas as pd
 import pytest
+import qcengine as qcng
 import requests
+from qcelemental.models import Molecule
 from tornado.ioloop import IOLoop
-
-import qcengine as qcng
-from qcelemental.models import Molecule
 
 from .interface import FractalClient
 from .postgres_harness import PostgresHarness, TemporaryPostgres
@@ -549,7 +548,6 @@
             requests.get('https://api.qcarchive.molssi.org:443', json={}, timeout=5)
             return FractalClient()
         except (requests.exceptions.ConnectionError, ConnectionRefusedError):
-<<<<<<< HEAD
             return pytest.skip("Could not make a connection to central Fractal server")
 
 
@@ -606,7 +604,4 @@
             if not element_equal(df1.iloc[i, j], df2.iloc[i, j]):
                 return False
 
-    return True
-=======
-            return pytest.skip("Could not make a connection to central Fractal server")
->>>>>>> d6a5e15b
+    return True