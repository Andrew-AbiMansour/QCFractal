"""
Tests the database wrappers

All tests should be atomic, that is create and cleanup their data
"""

from datetime import datetime
from time import time

import pytest

import qcfractal.interface as ptl
from qcfractal.interface.models.task_models import TaskStatusEnum
from qcfractal.services.services import TorsionDriveService
from qcfractal.storage_sockets.models.collections_models import DatasetORM
from qcfractal.testing import sqlalchemy_socket_fixture as storage_socket

bad_id1 = "000000000000000000000000"
bad_id2 = "000000000000000000000001"


def test_storage_repr(storage_socket):

    assert isinstance(repr(storage_socket), str)


def test_molecules_add(storage_socket):

    water = ptl.data.get_molecule("water_dimer_minima.psimol")

    # Add once
    ret1 = storage_socket.add_molecules([water])
    assert ret1["meta"]["success"] is True
    assert ret1["meta"]["n_inserted"] == 1

    # Try duplicate adds
    ret2 = storage_socket.add_molecules([water])
    assert ret2["meta"]["success"] is True
    assert ret2["meta"]["n_inserted"] == 0
    assert ret2["meta"]["duplicates"][0] == ret1["data"][0]

    # Assert the ids match
    assert ret1["data"][0] == ret2["data"][0]

    # Pull molecule from the DB for tests
    db_json = storage_socket.get_molecules(molecule_hash=water.get_hash())["data"][0]
    water.compare(db_json)

    # Cleanup adds
    ret = storage_socket.del_molecules(molecule_hash=water.get_hash())
    assert ret == 1


def test_identical_mol_insert(storage_socket):
    """
    Tests as edge case where to identical molecules are added under different tags.
    """

    water = ptl.data.get_molecule("water_dimer_minima.psimol")

    # Add two identical molecules
    ret1 = storage_socket.add_molecules([water, water])
    assert ret1["meta"]["success"] is True
    assert ret1["meta"]["n_inserted"] == 1
    assert ret1["data"][0] == ret1["data"][1]

    # Should only find one molecule
    ret2 = storage_socket.get_molecules(molecule_hash=[water.get_hash()])
    assert ret2["meta"]["n_found"] == 1

    ret = storage_socket.del_molecules(molecule_hash=water.get_hash())
    assert ret == 1


def test_molecules_add_many(storage_socket):
    water = ptl.data.get_molecule("water_dimer_minima.psimol")
    water2 = ptl.data.get_molecule("water_dimer_stretch.psimol")

    ret = storage_socket.add_molecules([water, water2])
    assert ret["meta"]["n_inserted"] == 2

    # Cleanup adds
    ret = storage_socket.del_molecules(molecule_hash=[water.get_hash(), water2.get_hash()])
    assert ret == 2

    ret = storage_socket.add_molecules([water, water2])
    assert ret["meta"]["n_inserted"] == 2

    # Cleanup adds
    ret = storage_socket.del_molecules(id=ret["data"])
    assert ret == 2


def test_molecules_get(storage_socket):

    water = ptl.data.get_molecule("water_dimer_minima.psimol")

    # Add once
    ret = storage_socket.add_molecules([water])
    assert ret["meta"]["n_inserted"] == 1
    water_id = ret["data"][0]

    # Pull molecule from the DB for tests
    water2 = storage_socket.get_molecules(id=water_id)["data"][0]
    water2.compare(water)

    # Cleanup adds
    ret = storage_socket.del_molecules(id=water_id)
    assert ret == 1


# TODO: doesn't handel bad ids yet
@pytest.mark.skip
def test_molecules_mixed_add_get(storage_socket):
    water = ptl.data.get_molecule("water_dimer_minima.psimol")

    ret = storage_socket.get_add_molecules_mixed([bad_id1, water, bad_id2, "bad_id"])
    assert ret["data"][0] is None
    assert ret["data"][1].identifiers.molecule_hash == water.get_hash()
    assert ret["data"][2] is None
    assert set(ret["meta"]["missing"]) == {0, 2, 3}

    # Cleanup adds
    ret = storage_socket.del_molecules(id=ret["data"][1].id)
    assert ret == 1


# TODO: doesn't handel bad ids yet
@pytest.mark.skip
def test_molecules_bad_get(storage_socket):

    water = ptl.data.get_molecule("water_dimer_minima.psimol")

    # Add once
    ret = storage_socket.add_molecules([water])
    water_id = ret["data"][0]

    # Pull molecule from the DB for tests
    ret = storage_socket.get_molecules(id=[water_id, "something", 5, (3, 2)])
    assert len(ret["meta"]["errors"]) == 1
    assert ret["meta"]["errors"][0][0] == "id"
    assert len(ret["meta"]["errors"][0][1]) == 3
    assert ret["meta"]["n_found"] == 1

    # Cleanup adds
    ret = storage_socket.del_molecules(id=water_id)
    assert ret == 1


def test_keywords_add(storage_socket):

    kw = ptl.models.KeywordSet(**{"values": {"o": 5}, "hash_index": "something_unique"})

    ret = storage_socket.add_keywords([kw, kw.copy()])
    assert len(ret["data"]) == 2
    assert ret["meta"]["n_inserted"] == 1
    assert ret["data"][0] == ret["data"][1]

    ret = storage_socket.add_keywords([kw])
    assert ret["meta"]["n_inserted"] == 0

    ret = storage_socket.get_keywords(hash_index="something_unique")
    ret_kw = ret["data"][0]
    assert ret["meta"]["n_found"] == 1
    assert ret_kw.values == kw.values

    assert 1 == storage_socket.del_keywords(id=ret_kw.id)


# TODO: doesn't handel bad ids yet
@pytest.mark.skip
def test_keywords_mixed_add_get(storage_socket):

    opts1 = ptl.models.KeywordSet(values={"o": 5})
    id1 = storage_socket.add_keywords([opts1])["data"][0]

    opts2 = ptl.models.KeywordSet(values={"o": 6})
    opts = storage_socket.get_add_keywords_mixed([opts1, opts2, id1, bad_id1, bad_id2])["data"]
    assert opts[0].id == id1
    assert opts[1].values["o"] == 6
    assert opts[2].id == id1
    assert opts[3] is None
    assert opts[4] is None

    assert 1 == storage_socket.del_keywords(id=id1)
    assert 1 == storage_socket.del_keywords(id=opts[1].id)


def test_collections_add(storage_socket):

    collection = 'TorsionDriveRecord'
    name = 'Torsion123'
    db = {
        "collection": collection,
        "name": name,
        "something": "else",
        "array": ["54321"],
        "visibility": True,
        "view_available": False
    }

    ret = storage_socket.add_collection(db)

    assert ret["meta"]["n_inserted"] == 1

    ret = storage_socket.get_collections(collection, name)

    assert ret["meta"]["success"] is True
    assert ret["meta"]["n_found"] == 1
    assert db['something'] == ret["data"][0]['something']

    ret = storage_socket.del_collection(collection, name)
    assert ret == 1

    ret = storage_socket.get_collections(collection, "bleh")
    # assert len(ret["meta"]["missing"]) == 1
    assert ret["meta"]["n_found"] == 0


def test_collections_overwrite(storage_socket):

    collection = 'TorsionDriveRecord'
    name = 'Torsion123'
    db = {
        "collection": collection,
        "name": name,
        "something": "else",
        "array": ["54321"],
        "visibility": True,
        "view_available": False
    }

    ret = storage_socket.add_collection(db)

    assert ret["meta"]["n_inserted"] == 1

    ret = storage_socket.get_collections(collection, name)
    assert ret["meta"]["n_found"] == 1

    view_url = "fooRL"
    db_update = {
        # "id": ret["data"][0]["id"],
        "collection": "TorsionDriveRecord",  # no need to include
        "name": "Torsion123",  # no need to include
        "something": "New",
        "something2": "else",
        "view_available": True,
        "view_url": view_url,
        "array2": ["54321"]
    }
    ret = storage_socket.add_collection(db_update, overwrite=True)
    assert ret["meta"]["success"] == True

    ret = storage_socket.get_collections(collection, name)
    assert ret["meta"]["n_found"] == 1

    # Check to make sure the field were replaced and not updated
    db_result = ret["data"][0]
    # existing fields will not be removed, the collection will be updated
    # You will need to remove the old collection and create a new one
    # assert "something" not in db_result
    assert "something" in db_result
    assert "something2" in db_result
    assert db_result["view_available"] is True
    assert db_result["view_url"] == view_url
    assert db_update['something'] == db_result['something']

    ret = storage_socket.del_collection(collection, name)
    assert ret == 1


def test_collections_projection(storage_socket):

    collection = 'Dataset'
    name = 'Dataset123'

    # Add two waters
    water = ptl.data.get_molecule("water_dimer_minima.psimol")
    water2 = ptl.data.get_molecule("water_dimer_stretch.psimol")
    mol_insert = storage_socket.add_molecules([water, water2])

    db = {
        "collection":
        collection,
        "name":
        name,
        "visibility":
        True,
        "view_available":
        False,
        "records": [{
            "name": "He1",
            "molecule_id": mol_insert["data"][0],
            "comment": None,
            "local_results": {}
        }, {
            "name": "He2",
            "molecule_id": mol_insert["data"][1],
            "comment": None,
            "local_results": {}
        }],
        "contributed_values": {
            "gradient": {
                "name": "Gradient",
                "doi": None,
                "theory_level": "pseudo-random values",
                "theory_level_details": {
                    "driver": "gradient"
                },
                "comments": None,
                "values": {
                    "He1": [0.03, 0, 0.02, -0.02, 0, -0.03],
                    "He2": [0.03, 0, 0.02, -0.02, 0, -0.03]
                },
                "units": "hartree/bohr"
            },
            "no details": {
                "name": "no details",
                "doi": None,
                "theory_level": "pseudo-random values",
                "theory_level_details": None,
                "comments": None,
                "values": {
                    "He1": [0.03, 0, 0.02, -0.02, 0, -0.03],
                    "He2": [0.03, 0, 0.02, -0.02, 0, -0.03]
                }
            }
        }
    }

    ret = storage_socket.add_collection(db)
    assert ret["meta"]["n_inserted"] == 1

    ret = storage_socket.get_collections(collection=collection, name=name)
    assert ret["meta"]["success"] is True
    assert len(ret["data"]) == 1
    assert "records" in ret["data"][0]
    assert "contributed_values" in ret["data"][0]

    ret = storage_socket.get_collections(collection=collection, name=name, include=["records", "contributed_values"])
    assert ret["meta"]["success"] is True
    assert len(ret["data"]) == 1
    assert set(ret["data"][0].keys()) == {"records", "contributed_values"}

    ret = storage_socket.get_collections(collection=collection, name=name, exclude=["records", "contributed_values"])
    assert ret["meta"]["success"] is True
    assert len(ret["data"]) == 1
    assert "records" not in ret["data"][0]
    assert "contributed_values" not in ret["data"][0]


def test_results_add(storage_socket):

    # Add two waters
    water = ptl.data.get_molecule("water_dimer_minima.psimol")
    water2 = ptl.data.get_molecule("water_dimer_stretch.psimol")
    mol_insert = storage_socket.add_molecules([water, water2])

    kw1 = ptl.models.KeywordSet(**{"comments": "a", "values": {}})
    kwid1 = storage_socket.add_keywords([kw1])["data"][0]

    page1 = ptl.models.ResultRecord(
        **{
            "molecule": mol_insert["data"][0],
            "method": "M1",
            "basis": "B1",
            "keywords": kwid1,
            "program": "P1",
            "driver": "energy",
            # "extras": {
            #     "other_data": 5
            # },
            "hash_index": 0,
        })

    page2 = ptl.models.ResultRecord(
        **{
            "molecule": mol_insert["data"][1],
            "method": "M1",
            "basis": "B1",
            "keywords": kwid1,
            "program": "P1",
            "driver": "energy",
            # "extras": {
            #     "other_data": 10
            # },
            "hash_index": 1,
        })

    page3 = ptl.models.ResultRecord(
        **{
            "molecule": mol_insert["data"][1],
            "method": "M22",
            "basis": "B1",
            "keywords": None,
            "program": "P1",
            "driver": "energy",
            # "extras": {
            #     "other_data": 10
            # },
            "hash_index": 2,
        })
    ids = []
    ret = storage_socket.add_results([page1, page2])
    assert ret["meta"]["n_inserted"] == 2
    ids.extend(ret['data'])

    # add with duplicates:
    ret = storage_socket.add_results([page1, page2, page3])

    assert ret["meta"]["n_inserted"] == 1
    assert len(ret['data']) == 3  # first 2 found are None
    assert len(ret["meta"]['duplicates']) == 2

    for res_id in ret['data']:
        if res_id is not None:
            ids.append(res_id)

    ret = storage_socket.del_results(ids)
    assert ret == 3
    ret = storage_socket.del_molecules(id=mol_insert["data"])
    assert ret == 2


### Build out a set of query tests


@pytest.fixture(scope="function")
def storage_results(storage_socket):
    # Add two waters

    assert len(storage_socket.get_molecules()['data']) == 0
    mol_names = [
        'water_dimer_minima.psimol', 'water_dimer_stretch.psimol', 'water_dimer_stretch2.psimol',
        'neon_tetramer.psimol'
    ]

    molecules = []
    for mol_name in mol_names:
        mol = ptl.data.get_molecule(mol_name)
        molecules.append(mol)

    mol_insert = storage_socket.add_molecules(molecules)

    kw1 = ptl.models.KeywordSet(**{"values": {}})
    kwid1 = storage_socket.add_keywords([kw1])["data"][0]

    page1 = ptl.models.ResultRecord(
        **{
            "molecule": mol_insert["data"][0],
            "method": "M1",
            "basis": "B1",
            "keywords": kwid1,
            "program": "P1",
            "driver": "energy",
            "return_result": 5,
            "hash_index": 0,
            "status": 'COMPLETE'
        })

    page2 = ptl.models.ResultRecord(
        **{
            "molecule": mol_insert["data"][1],
            "method": "M1",
            "basis": "B1",
            "keywords": kwid1,
            "program": "P1",
            "driver": "energy",
            "return_result": 10,
            "hash_index": 1,
            "status": 'COMPLETE'
        })

    page3 = ptl.models.ResultRecord(
        **{
            "molecule": mol_insert["data"][0],
            "method": "M1",
            "basis": "B1",
            "keywords": kwid1,
            "program": "P2",
            "driver": "gradient",
            "return_result": 15,
            "hash_index": 2,
            "status": 'COMPLETE'
        })

    page4 = ptl.models.ResultRecord(
        **{
            "molecule": mol_insert["data"][0],
            "method": "M2",
            "basis": "B1",
            "keywords": kwid1,
            "program": "P2",
            "driver": "gradient",
            "return_result": 15,
            "hash_index": 3,
            "status": 'COMPLETE'
        })

    page5 = ptl.models.ResultRecord(
        **{
            "molecule": mol_insert["data"][1],
            "method": "M2",
            "basis": "B1",
            "keywords": kwid1,
            "program": "P1",
            "driver": "gradient",
            "return_result": 20,
            "hash_index": 4,
            "status": 'COMPLETE'
        })

    page6 = ptl.models.ResultRecord(
        **{
            "molecule": mol_insert["data"][1],
            "method": "M3",
            "basis": "B1",
            "keywords": None,
            "program": "P1",
            "driver": "gradient",
            "return_result": 20,
            "hash_index": 5,
            "status": 'COMPLETE'
        })

    results_insert = storage_socket.add_results([page1, page2, page3, page4, page5, page6])
    assert results_insert["meta"]["n_inserted"] == 6

    yield storage_socket

    # Cleanup
    all_tasks = storage_socket.get_queue()['data']
    storage_socket.del_tasks(id=[task.id for task in all_tasks])

    result_ids = [x for x in results_insert["data"]]
    ret = storage_socket.del_results(result_ids)
    assert ret == results_insert["meta"]["n_inserted"]

    ret = storage_socket.del_molecules(id=mol_insert["data"])
    assert ret == mol_insert["meta"]["n_inserted"]


def test_empty_get(storage_results):

    assert 0 == len(storage_results.get_molecules(id=[])["data"])
    assert 0 == len(storage_results.get_molecules(id=bad_id1)["data"])
    # Todo: This needs to return top limit of the table
    assert 4 == len(storage_results.get_molecules()["data"])

    assert 6 == len(storage_results.get_results()['data'])
    assert 1 == len(storage_results.get_results(keywords='null')['data'])
    assert 0 == len(storage_results.get_results(program='null')['data'])


def test_results_get_total(storage_results):

    assert 6 == len(storage_results.get_results()["data"])


def test_get_results_by_ids(storage_results):
    results = storage_results.get_results()["data"]
    ids = [x['id'] for x in results]

    ret = storage_results.get_results(id=ids, return_json=False)
    assert ret["meta"]["n_found"] == 6
    assert len(ret["data"]) == 6

    ret = storage_results.get_results(id=ids, projection=['status', 'id'])

    assert ret['data'][0].keys() == {'id', 'status'}


def test_results_get_method(storage_results):

    ret = storage_results.get_results(method=["M2", "M1"])
    assert ret["meta"]["n_found"] == 5

    ret = storage_results.get_results(method=["M2"])
    assert ret["meta"]["n_found"] == 2

    ret = storage_results.get_results(method="M2")
    assert ret["meta"]["n_found"] == 2


def test_results_get_dual(storage_results):

    ret = storage_results.get_results(method=["M2", "M1"], program=["P1", "P2"])
    assert ret["meta"]["n_found"] == 5

    ret = storage_results.get_results(method=["M2"], program="P2")
    assert ret["meta"]["n_found"] == 1

    ret = storage_results.get_results(method="M2", program="P2")
    assert ret["meta"]["n_found"] == 1


def test_results_get_project(storage_results):
    """See new changes in design here"""

    ret_true = storage_results.get_results(method="M2", program="P2", projection=["return_result", "id"])["data"][0]
    assert set(ret_true.keys()) == {"id", "return_result"}
    assert ret_true["return_result"] == 15

    # Note: explicitly set with_ids=False to remove ids
    ret = storage_results.get_results(method="M2", program="P2", with_ids=False,
                                      projection=["return_result"])["data"][0]
    assert set(ret.keys()) == {"return_result"}


def test_results_get_driver(storage_results):
    ret = storage_results.get_results(driver="energy")
    assert ret["meta"]["n_found"] == 2


# ------ New Task Queue tests ------
# No hash index, tasks are unique by their base_result


def test_queue_submit_sql(storage_results):

    result1 = storage_results.get_results()['data'][0]

    task1 = ptl.models.TaskRecord(
        **{
            # "hash_index": idx,  # not used anymore
            "spec": {
                "function": "qcengine.compute_procedure",
                "args": [{
                    "json_blob": "data"
                }],
                "kwargs": {},
            },
            "tag": None,
            "program": "p1",
            "parser": "",
            "base_result": dict(ref='result', id=result1['id'])
        })

    # Submit a new task
    ret = storage_results.queue_submit([task1])
    assert len(ret["data"]) == 1
    assert ret['meta']['n_inserted'] == 1

    # submit a duplicate task with a hook
    ret = storage_results.queue_submit([task1])
    assert len(ret["data"]) == 1
    assert ret['meta']['n_inserted'] == 0
    assert len(ret["meta"]['duplicates']) == 1


# ----------------------------------------------------------

# Builds tests for the queue - Changed design


@pytest.mark.parametrize('status', ['COMPLETE', 'ERROR'])
def test_storage_queue_roundtrip(storage_results, status):

    results = storage_results.get_results()['data']

    task_template = {
        "spec": {
            "function": "qcengine.compute_procedure",
            "args": [{
                "json_blob": "data"
            }],
            "kwargs": {},
        },
        "tag": None,
        "program": "P1",
        "procedure": "P1",
        "parser": "",
        "base_result": dict(ref='result', id=None)
    }

    task_template['base_result']['id'] = results[0]['id']
    task1 = ptl.models.TaskRecord(**task_template)
    task_template['base_result']['id'] = results[1]['id']
    task2 = ptl.models.TaskRecord(**task_template)

    # Submit a task
    r = storage_results.queue_submit([task1, task2])
    assert len(r["data"]) == 2

    # Add manager 'test_manager'
    storage_results.manager_update('test_manager')
    storage_results.manager_update('test_manager2')
    # Query for next tasks
    r = storage_results.queue_get_next("test_manager", ["p1"], ["p1"], limit=1)
    assert r[0].spec.function == task1.spec.function
    queue_id = r[0].id

    queue_id2 = storage_results.queue_get_next("test_manager2", ["p1"], ["p1"], limit=1)[0].id

    if status == 'ERROR':
        r = storage_results.queue_mark_error([(queue_id, 'Error msg'), (queue_id2, 'Error msg2')])
    elif status == 'COMPLETE':
        r = storage_results.queue_mark_complete([queue_id2, queue_id])
        # Check queue is empty
        tasks = storage_results.queue_get_next("test_manager", ["p1"], ["p1"])
        assert len(tasks) == 0

        # completed task should be deleted
        found = storage_results.queue_get_by_id([queue_id, queue_id2])
        assert len(found) == 0

    assert r == 2

    # Check results
    res = storage_results.get_results(id=results[0]['id'])['data'][0]
    assert res["status"] == status
    assert res['manager_name'] == 'test_manager'


def test_queue_submit_many_order(storage_results):

    results = storage_results.get_results()['data']

    task_template = {
        # "hash_index": idx,
        "spec": {
            "function": "qcengine.compute_procedure",
            "args": [{
                "json_blob": "data"
            }],
            "kwargs": {},
        },
        "tag": None,
        "program": "P1",
        "procedure": "P1",
        "parser": "",
    }

    task1 = ptl.models.TaskRecord(**task_template, base_result=dict(ref='result', id=results[3]['id']))
    task2 = ptl.models.TaskRecord(**task_template, base_result=dict(ref='result', id=results[4]['id']))
    task3 = ptl.models.TaskRecord(**task_template, base_result=dict(ref='result', id=results[5]['id']))

    # Submit tasks
    ret = storage_results.queue_submit([task1, task2, task3])
    assert len(ret["data"]) == 3
    assert ret['meta']['n_inserted'] == 3

    # Get task
    r = storage_results.queue_get_next("test_manager", ["p1"], ["p1"], limit=1)
    assert len(r) == 1
    # will get the first submitted result first
    assert r[0].base_result.id == str(results[3]["id"])

    # Todo: test more scenarios


# User testing


def test_user_duplicates(storage_socket):

    r, pw = storage_socket.add_user("george", "shortpw")
    assert r is True

    # Duplicate should bounce
    r, pw = storage_socket.add_user("george", "shortpw")
    assert r is False

    assert storage_socket.remove_user("george") is True

    assert storage_socket.remove_user("george") is False


def test_modify_user(storage_socket):

    r, pw = storage_socket.add_user("george", "oldpw", permissions=['write'])
    assert r is True

    # unknown user
    r, msg = storage_socket.modify_user("geoff", reset_password=True)
    assert r is False

    # update password...
    r, msg = storage_socket.modify_user("george", password="newpw")
    assert r is True
    # ... should update the password without changing permissions
    assert storage_socket.verify_user("george", "newpw", 'write')[0] is True

    # update permissions...
    r, msg = storage_socket.modify_user("george", permissions=['read', 'write'])
    assert r is True
    # ... should update the permissions without changing the password
    assert storage_socket.verify_user("george", "newpw", 'read')[0] is True
    assert storage_socket.verify_user("george", "oldpw", 'read')[0] is True

    r, msg = storage_socket.modify_user("george", reset_password=True)
    print(msg)
    assert r is True
    assert storage_socket.verify_user("george", "newpw", 'write')[0] is False

    r, msg = storage_socket.modify_user("george", reset_password=True, password="foo")
    assert r is False

    assert storage_socket.remove_user("george") is True


def test_user_permissions_default(storage_socket):

    r, pw = storage_socket.add_user("george", "shortpw")
    assert r is True

    # Verify correct permission
    assert storage_socket.verify_user("george", "shortpw", "read")[0] is True

    # Verify incorrect permission
    assert storage_socket.verify_user("george", "shortpw", "admin")[0] is False

    assert storage_socket.remove_user("george") is True


def test_user_permissions_admin(storage_socket):

    r, pw = storage_socket.add_user("george", "shortpw", permissions=["read", "write", "compute", "admin"])
    assert r is True

    # Verify correct permissions
    assert storage_socket.verify_user("george", "shortpw", "read")[0] is True
    assert storage_socket.verify_user("george", "shortpw", "write")[0] is True
    assert storage_socket.verify_user("george", "shortpw", "compute")[0] is True
    assert storage_socket.verify_user("george", "shortpw", "admin")[0] is True

    assert storage_socket.remove_user("george") is True


def test_manager(storage_socket):

    assert storage_socket.manager_update(name='first_manager')
    assert storage_socket.manager_update(name='first_manager', submitted=100)
    assert storage_socket.manager_update(name='first_manager', submitted=50)

    ret = storage_socket.get_managers(name='first_manager')
    assert ret['data'][0]['submitted'] == 150

    ret = storage_socket.get_managers(name='first_manager', modified_before=datetime.utcnow())
    assert len(ret['data']) == 1


def test_procedure_sql(storage_results):

    mol_ids = [int(mol.id) for mol in storage_results.get_molecules()['data']]
    results = storage_results.get_results()['data']

    assert len(storage_results.get_procedures(procedure='optimization', status=None)['data']) == 0

    proc_template = {
        "procedure": "optimization",
        "initial_molecule": mol_ids[0],
        "program": "something",
        "hash_index": 123,
        # "trajectory": None,
        "trajectory": [results[0]['id'], results[1]['id']],
        "qc_spec": {
            "driver": "gradient",
            "method": "HF",
            "basis": "sto-3g",
            # "keywords": None,
            "program": "psi4"
        },
    }

    # Optimization
    inserted = storage_results.add_procedures([ptl.models.OptimizationRecord(**proc_template)])
    assert inserted['meta']['n_inserted'] == 1

    ret = storage_results.get_procedures(procedure='optimization', status=None)
    assert len(ret['data']) == 1
    # assert ret['data'][0]['trajectory'] == [str(i) for i in proc_template['trajectory']]
    assert ret['data'][0]['trajectory'] == proc_template['trajectory']

    new_proc = ret['data'][0]

    test_traj = [
        [results[0]['id'], results[1]['id'], results[2]['id']],  # add
        # [results[0]['id']],  # remove
        # [results[0]['id']],  # no change
        # None  # empty
    ]
    # update relations
    for trajectory in test_traj:
        new_proc['trajectory'] = trajectory
        ret_count = storage_results.update_procedures([ptl.models.OptimizationRecord(**new_proc)])
        assert ret_count == 1

        ret = storage_results.get_procedures(procedure='optimization', status=None)
        assert len(ret['data']) == 1
        assert ret['data'][0]['trajectory'] == trajectory

        opt_proc = ret['data'][0]

    # Torsiondrive procedures
    assert len(storage_results.get_procedures(procedure='torsiondrive', status=None)['data']) == 0

    torsion_proc = {
        "procedure": "torsiondrive",
        "keywords": {
            "dihedrals": [[0, 1, 2, 3]],
            "grid_spacing": [10]
        },
        "hash_index": 456,
        "optimization_spec": {
            "program": "geometric",
            "keywords": {
                "coordsys": "tric",
            }
        },
        "qc_spec": {
            "driver": "gradient",
            "method": "HF",
            "basis": "sto-3g",
            # "keywords": None,
            "program": "psi4"
        },
        "initial_molecule": [mol_ids[0], mol_ids[1]],
        "final_energy_dict": {},
        "optimization_history": {},
        "minimum_positions": {},
        "provenance": {
            "creator": ""
        }
    }

    # Torsiondrive init molecule many to many
    inserted2 = storage_results.add_procedures([ptl.models.TorsionDriveRecord(**torsion_proc)])
    assert inserted2['meta']['n_inserted'] == 1

    ret = storage_results.get_procedures(procedure='torsiondrive', status=None)
    assert len(ret['data']) == 1
    torsion = ret['data'][0]

    init_mol_tests = [
        [mol_ids[0]],  # del one
        [mol_ids[0], mol_ids[2], mol_ids[3]],
    ]

    for init_mol in init_mol_tests:
        torsion['initial_molecule'] = init_mol
        ret = storage_results.update_procedures([ptl.models.TorsionDriveRecord(**torsion)])
        assert ret == 1
        ret = storage_results.get_procedures(procedure='torsiondrive', status=None)
        assert set(ret['data'][0]['initial_molecule']) == set([str(i) for i in init_mol])

    # optimization history
    opt_hist_tests = [
        {
            '90': [opt_proc['id']]
        },  # add one
        {
            '90': [opt_proc['id']],
            '44': [opt_proc['id']]
        },
        {
            '5': [opt_proc['id']]
        }
    ]

    for opt_hist in opt_hist_tests:
        torsion['optimization_history'] = opt_hist
        ret = storage_results.update_procedures([ptl.models.TorsionDriveRecord(**torsion)])
        assert ret == 1
        ret = storage_results.get_procedures(procedure='torsiondrive', status=None)
        assert ret['data'][0]['optimization_history'] == opt_hist

    # clean up
    storage_results.del_procedures(inserted['data'])
    storage_results.del_procedures(inserted2['data'])


def test_services_sql(storage_results):

    mol_ids = [int(mol.id) for mol in storage_results.get_molecules()['data']]

    torsion_proc = {
        "procedure": "torsiondrive",
        "keywords": {
            "dihedrals": [[0, 1, 2, 3]],
            "grid_spacing": [10]
        },
        "hash_index": 456,
        "optimization_spec": {
            "program": "geometric",
            "keywords": {
                "coordsys": "tric",
            }
        },
        "qc_spec": {
            "driver": "gradient",
            "method": "HF",
            "basis": "sto-3g",
            # "keywords": None,
            "program": "psi4"
        },
        "initial_molecule": [mol_ids[0], mol_ids[1]],
        "final_energy_dict": {},
        "optimization_history": {},
        "minimum_positions": {},
        "provenance": {
            "creator": ""
        }
    }

    # Procedure
    proc_pydantic = ptl.models.TorsionDriveRecord(**torsion_proc)

    service_data = {
        "tag": "tag1 tag2",
        "hash_index": "123",
        "status": TaskStatusEnum.waiting,
        "optimization_program": "gaussian",

        # extra fields
        "torsiondrive_state": {},
        "dihedral_template": "1",
        "optimization_template": "2",
        "molecule_template": "",
        "logger": None,
        "storage_socket": storage_results,
        "task_priority": 0,
        "output": proc_pydantic
    }

    service = TorsionDriveService(**service_data)
    ret = storage_results.add_services([service])
    assert len(ret['data']) == 1

    ret = storage_results.get_services(procedure_id=ret['data'][0], status=TaskStatusEnum.waiting)
    assert ret['data'][0]['hash_index'] == service_data['hash_index']

    # attributes in extra fields
    assert ret['data'][0]['dihedral_template'] == service_data['dihedral_template']

    # Create Pydantic object from DB returned object
    py_obj = TorsionDriveService(**ret['data'][0], storage_socket=storage_results, logger=None)
    assert py_obj

    # Test update
    py_obj.task_priority = 3
    ret_count = storage_results.update_services([py_obj])
    assert ret_count == 1

    ret = storage_results.get_services(procedure_id=ret['data'][0]['procedure_id'], status=TaskStatusEnum.waiting)
    assert ret['data'][0]['task_priority'] == py_obj.task_priority


def test_project_name(storage_socket):
    assert 'test' in storage_socket.get_project_name()


def test_results_pagination(storage_socket):
    """
        Test results pagination
    """

    # results = storage_socket.get_results()['data']
    # storage_socket.del_results([result['id'] for result in results])

    assert len(storage_socket.get_results()['data']) == 0

    water = ptl.data.get_molecule("water_dimer_minima.psimol")
    mol = storage_socket.add_molecules([water])['data'][0]

    result_template = {
        "molecule": mol,
        "method": "M1",
        "basis": "B1",
        "keywords": None,
        "program": "P1",
        "driver": "energy",
    }

    # Save (~ 1-7 msec/doc)
    t1 = time()

    total_results = 50
    first_half = int(total_results / 2)
    limit = 10
    skip = 5

    results = []
    for i in range(first_half):
        tmp = result_template.copy()
        tmp['basis'] = str(i)
        results.append(ptl.models.ResultRecord(**tmp))

    result_template['method'] = 'M2'
    for i in range(first_half, total_results):
        tmp = result_template.copy()
        tmp['basis'] = str(i)
        results.append(ptl.models.ResultRecord(**tmp))

    inserted = storage_socket.add_results(results)
    assert inserted['meta']['n_inserted'] == total_results

    # total_time = (time() - t1) * 1000 / total_results
    # print('Inserted {} results in {:.2f} msec / doc'.format(total_results, total_time))
    #
    # query (~ 0.03 msec/doc)
    # t1 = time()

    ret = storage_socket.get_results(method='M2', status=None, limit=limit, skip=skip)

    # total_time = (time() - t1) * 1000 / first_half
    # print('Query {} results in {:.2f} msec /doc'.format(first_half, total_time))

    # count is total, but actual data size is the limit
    assert ret['meta']['n_found'] == total_results - first_half
    assert len(ret['data']) == limit

    assert int(ret['data'][0]['basis']) == first_half + skip

    # get the last page when with fewer than limit are remaining
    ret = storage_socket.get_results(method='M1', skip=(int(first_half - limit / 2)), status=None)
    assert len(ret['data']) == limit / 2

    # cleanup
    storage_socket.del_results(inserted['data'])
    storage_socket.del_molecules(mol)


def test_procedure_pagination(storage_socket):
    """
        Test procedure pagination
    """

    water = ptl.data.get_molecule("water_dimer_minima.psimol")
    mol = storage_socket.add_molecules([water])['data'][0]

    assert len(storage_socket.get_procedures(procedure='optimization')['data']) == 0

    proc_template = {
        "initial_molecule": mol,
        "program": "something",
        "qc_spec": {
            "driver": "gradient",
            "method": "HF",
            "basis": "sto-3g",
            "keywords": None,
            "program": "psi4"
        },
    }

    total = 10
    limit = 5
    skip = 4

    procedures = []
    for i in range(total):
        tmp = proc_template.copy()
        tmp['hash_index'] = str(i)
        procedures.append(ptl.models.OptimizationRecord(**tmp))

    inserted = storage_socket.add_procedures(procedures)
    assert inserted['meta']['n_inserted'] == total

    ret = storage_socket.get_procedures(procedure='optimization', status=None, limit=limit, skip=skip)

    # count is total, but actual data size is the limit
    assert ret['meta']['n_found'] == total
    assert len(ret['data']) == limit

    storage_socket.del_procedures(inserted['data'])
    storage_socket.del_molecules(mol)


def test_mol_pagination(storage_socket):
    """
        Test Molecule pagination
    """

    assert len(storage_socket.get_molecules()['data']) == 0
    mol_names = [
        'water_dimer_minima.psimol', 'water_dimer_stretch.psimol', 'water_dimer_stretch2.psimol',
        'neon_tetramer.psimol'
    ]

    total = len(mol_names)
    molecules = []
    for mol_name in mol_names:
        mol = ptl.data.get_molecule(mol_name)
        molecules.append(mol)

    inserted = storage_socket.add_molecules(molecules)

    assert inserted['meta']['n_inserted'] == total

    ret = storage_socket.get_molecules(skip=1)
    assert len(ret['data']) == total - 1
    assert ret['meta']['n_found'] == total

    ret = storage_socket.get_molecules(skip=total + 1)
    assert len(ret['data']) == 0
    assert ret['meta']['n_found'] == total

    # cleanup
    storage_socket.del_molecules(inserted['data'])


def test_reset_task_blocks(storage_socket):
    """
        Ensures queue_reset_status must have some search variables so that it does not reset everything.
    """

    with pytest.raises(ValueError):
        storage_socket.queue_reset_status(reset_running=True)

    with pytest.raises(ValueError):
        storage_socket.queue_reset_status(reset_error=True)


<<<<<<< HEAD
def test_server_log(storage_results):

    # Add something to double check the test
    mol_names = [
        'water_dimer_minima.psimol',
        'water_dimer_stretch.psimol',
        'water_dimer_stretch2.psimol',
    ]

    molecules = [ptl.data.get_molecule(mol_name) for mol_name in mol_names]
    inserted = storage_results.add_molecules(molecules)

    ret = storage_results.log_server_stats()
    assert ret["molecule_count"] >= 3
    assert ret["db_table_size"] >= 1000
    assert ret["db_total_size"] >= 1000
    assert ret["result_states"]["result"]["complete"] >= 6

    assert ret["db_table_information"]["molecule"]["table_size"] >= 1000

    # Check queries
    now = datetime.utcnow()
    ret = storage_results.get_server_stats_log(after=now)
    assert len(ret["data"]) == 0

    ret = storage_results.get_server_stats_log(before=now)
    assert len(ret["data"]) >= 1

    # Make sure we are sorting correctly
    storage_results.log_server_stats()
    ret = storage_results.get_server_stats_log(limit=1)
    assert ret["data"][0]['timestamp'] > now
=======
def test_collections_projection(storage_socket):

    collection = 'Dataset'
    name = 'Dataset123'
    name2 = name + '_2'

    # Add two waters
    water = ptl.data.get_molecule("water_dimer_minima.psimol")
    water2 = ptl.data.get_molecule("water_dimer_stretch.psimol")
    mol_insert = storage_socket.add_molecules([water, water2])

    db = {
        "collection":
        collection,
        "name":
        name,
        "visibility":
        True,
        "view_available":
        False,
        "records": [{
            "name": "He1",
            "molecule_id": mol_insert["data"][0],
            "comment": None,
            "local_results": {}
        }, {
            "name": "He2",
            "molecule_id": mol_insert["data"][1],
            "comment": None,
            "local_results": {}
        }]
    }

    db2 = {"collection": collection, "name": name2, "visibility": True, "view_available": False, "records": []}

    ret = storage_socket.add_collection(db)
    assert ret["meta"]["n_inserted"] == 1

    ret = storage_socket.add_collection(db2)
    assert ret["meta"]["n_inserted"] == 1

    ret = storage_socket.get_collections(collection=collection, name=name)
    assert ret["meta"]["success"] is True
    assert len(ret["data"]) == 1
    # print('All: ', ret["data"])

    projection = {"records", "name"}
    ret = storage_socket.get_collections(collection=collection, name=name, include=projection)
    assert ret["meta"]["success"] is True
    assert len(ret["data"]) == 1
    assert set(ret['data'][0].keys()) == projection
    assert len(ret['data'][0]['records']) == 2
    # print('With projection: ', ret["data"])

    projection = {"records", "name"}
    ret = storage_socket.get_collections(collection=collection, name='none_existing', include=projection)
    assert ret["meta"]["success"] is True
    assert len(ret["data"]) == 0
    # print('With projection: ', ret["data"])

    projection = {"records", "name", "id"}
    ret = storage_socket.get_collections(collection=collection, name=name2, include=projection)
    assert ret["meta"]["success"] is True
    assert len(ret["data"]) == 1
    assert set(ret['data'][0].keys()) == projection
    assert len(ret['data'][0]['records']) == 0
    # print('With projection: ', ret["data"])

    exclude = {"records", "name"}
    ret = storage_socket.get_collections(collection=collection, name=name, exclude=exclude)
    assert ret["meta"]["success"] is True
    assert len(ret["data"]) == 1
    assert len(set(ret['data'][0].keys()) & exclude) == 0
>>>>>>> e54dc076
<|MERGE_RESOLUTION|>--- conflicted
+++ resolved
@@ -1211,7 +1211,6 @@
         storage_socket.queue_reset_status(reset_error=True)
 
 
-<<<<<<< HEAD
 def test_server_log(storage_results):
 
     # Add something to double check the test
@@ -1244,7 +1243,8 @@
     storage_results.log_server_stats()
     ret = storage_results.get_server_stats_log(limit=1)
     assert ret["data"][0]['timestamp'] > now
-=======
+
+
 def test_collections_projection(storage_socket):
 
     collection = 'Dataset'
@@ -1317,5 +1317,4 @@
     ret = storage_socket.get_collections(collection=collection, name=name, exclude=exclude)
     assert ret["meta"]["success"] is True
     assert len(ret["data"]) == 1
-    assert len(set(ret['data'][0].keys()) & exclude) == 0
->>>>>>> e54dc076
+    assert len(set(ret['data'][0].keys()) & exclude) == 0